@import url("https://fonts.googleapis.com/css2?family=Poppins:wght@300;400;500;600&display=swap");

:root {
  --body-bg: #f0f2f5;
  --chat-bg: #ffffff;
  --header-bg: #ffffff;
  --user-msg-bg: #0084ff;
  --bot-msg-bg: #e4e6eb;
  --user-msg-color: #ffffff;
  --bot-msg-color: #050505;
  --text-color: #050505;
  --border-color: #dcdfe3;
  --font-family: "Poppins", sans-serif;
  --border-radius: 18px;
  --success-color: #28a745;
  --error-color: #dc3545;
  --warning-color: #ffc107;
}

/* Dark theme */
body.dark {
  --body-bg: #18191a;
  --chat-bg: #242526;
  --header-bg: #242526;
  --user-msg-bg: #0084ff;
  --bot-msg-bg: #3a3b3c;
  --user-msg-color: #ffffff;
  --bot-msg-color: #e4e6eb;
  --text-color: #e4e6eb;
  --border-color: #3a3b3c;
}

* {
  box-sizing: border-box;
  margin: 0;
  padding: 0;
}
body {
  font-family: var(--font-family);
  background-color: var(--body-bg);
  color: var(--text-color);
  min-height: 100vh;
  padding: 1rem;
}

.app-layout {
  display: flex;
  justify-content: center;
  width: 100%;
  height: 90vh;
  gap: 1rem;
  margin: 0 auto;
}

.chat-container {
  display: flex;
  flex-direction: column;
  width: 100%;
  max-width: 900px; /* Centered width when dashboard is hidden */
  height: 100%;
  background-color: var(--chat-bg);
  border-radius: var(--border-radius);
  box-shadow: 0 4px 20px rgba(0, 0, 0, 0.15);
  overflow: hidden;
  transition: all 0.3s ease;
}

/* When dashboard is active, chat container takes 20vw */
.app-layout.dashboard-active .chat-container {
  width: 20vw;
  min-width: 300px;
  max-width: none;
}

.chat-header {
  padding: 1.5rem;
  border-bottom: 1px solid var(--border-color);
  background-color: var(--header-bg);
  display: flex;
  justify-content: space-between;
  align-items: center;
  flex-wrap: wrap;
  gap: 1rem;
}

.chat-header h1 {
  font-size: 1.5rem;
  font-weight: 600;
  margin: 0;
}

.header-controls {
  display: flex;
  align-items: center;
  gap: 1rem;
  flex-wrap: wrap;
}

.model-selector {
  display: flex;
  align-items: center;
  gap: 0.5rem;
}

.model-selector label {
  font-weight: 500;
  font-size: 0.9rem;
}

.model-selector select {
  padding: 0.4rem 0.8rem;
  border: 1px solid var(--border-color);
  border-radius: 8px;
  background-color: var(--chat-bg);
  color: var(--text-color);
  font-family: var(--font-family);
  font-size: 0.9rem;
  cursor: pointer;
}

.api-key-section {
  display: flex;
  align-items: center;
  gap: 0.5rem;
}

.api-key-section input {
  padding: 0.4rem 0.8rem;
  border: 1px solid var(--border-color);
  border-radius: 8px;
  background-color: var(--chat-bg);
  color: var(--text-color);
  font-family: var(--font-family);
  font-size: 0.9rem;
  width: 200px;
}

.api-key-section button {
  padding: 0.4rem 0.8rem;
  border: none;
  border-radius: 8px;
  background-color: var(--user-msg-bg);
  color: white;
  font-family: var(--font-family);
  font-size: 0.9rem;
  cursor: pointer;
  transition: background-color 0.2s;
}

.api-key-section button:hover {
  background-color: #0073e0;
}

.btn-dashboard {
  padding: 0.4rem 0.8rem;
  border: none;
  border-radius: 8px;
  background-color: #28a745;
  color: white;
  font-family: var(--font-family);
  font-size: 0.9rem;
  cursor: pointer;
  transition: background-color 0.2s;
  font-weight: 500;
}

.btn-dashboard:hover {
  background-color: #218838;
}

#connection-status {
  font-size: 0.9rem;
  font-weight: 500;
  padding: 0.3rem 0.8rem;
  border-radius: 15px;
  display: flex;
  align-items: center;
  gap: 0.5rem;
}

#connection-status::before {
  content: "";
  width: 8px;
  height: 8px;
  border-radius: 50%;
  display: inline-block;
}

.status-connected {
  color: var(--success-color);
  background-color: rgba(40, 167, 69, 0.1);
}

.status-connected::before {
  background-color: var(--success-color);
}

.status-disconnected {
  color: var(--error-color);
  background-color: rgba(220, 53, 69, 0.1);
}

.status-disconnected::before {
  background-color: var(--error-color);
}

.chat-messages {
  flex-grow: 1;
  padding: 1.5rem;
  overflow-y: auto;
  display: flex;
  flex-direction: column;
  gap: 1rem;
}

.chat-messages::-webkit-scrollbar {
  width: 8px;
}

.chat-messages::-webkit-scrollbar-thumb {
  background-color: #c1c1c1;
  border-radius: 4px;
}

body.dark .chat-messages::-webkit-scrollbar-thumb {
  background-color: #555;
}

.welcome-message {
  background-color: rgba(0, 132, 255, 0.05);
  border: 1px solid rgba(0, 132, 255, 0.2);
  border-radius: var(--border-radius);
  padding: 1.5rem;
  text-align: center;
}

.welcome-message h3 {
  color: var(--user-msg-bg);
  margin-bottom: 0.5rem;
}

.welcome-message p {
  margin-bottom: 0.5rem;
  opacity: 0.8;
}

.msg {
  display: flex;
  align-items: flex-end;
  animation: fadeIn 0.3s ease-in-out;
  max-width: 85%;
}

@keyframes fadeIn {
  from {
    opacity: 0;
    transform: translateY(10px);
  }
  to {
    opacity: 1;
    transform: translateY(0);
  }
}

.msg-bubble {
  padding: 1rem 1.2rem;
  border-radius: var(--border-radius);
  word-wrap: break-word;
  line-height: 1.5;
  min-width: 10rem;
}

.msg-info {
  display: flex;
  justify-content: space-between;
  align-items: center;
  margin-bottom: 0.5rem;
  font-size: 0.75rem;
  opacity: 0.7;
}

.msg.info-msg .msg-bubble {
  background-color: #e7ccff;
  color: var(--text-color);
  min-width: 10%;
}

.msg-info-name {
  font-weight: 600;
}

.msg-text {
  white-space: pre-wrap;
}

/* User messages */
.msg.user-msg {
  justify-content: flex-end;
  align-self: flex-end;
}

.msg.user-msg .msg-bubble {
  background-color: var(--user-msg-bg);
  color: var(--user-msg-color);
  border-bottom-right-radius: 5px;
}

/* Assistant messages */
.msg.bot-msg {
  justify-content: flex-start;
  align-self: flex-start;
}

.msg.bot-msg .msg-bubble {
  background-color: var(--bot-msg-bg);
  color: var(--bot-msg-color);
  border-bottom-left-radius: 5px;
}

.chat-input-area {
  padding: 1.5rem;
  border-top: 1px solid var(--border-color);
  background-color: var(--header-bg);
}

.chat-form {
  display: flex;
  align-items: end;
  gap: 0.8rem;
}

#user-input {
  flex-grow: 1;
  border: 1px solid var(--border-color);
  border-radius: var(--border-radius);
  padding: 1rem 1.2rem;
  font-family: var(--font-family);
  font-size: 1rem;
  resize: none;
  background-color: var(--body-bg);
  color: var(--text-color);
  max-height: 120px;
  min-height: 50px;
  transition: border-color 0.2s;
  overflow-y: hidden;
}

#user-input:focus {
  outline: none;
  border-color: var(--user-msg-bg);
  box-shadow: 0 0 0 3px rgba(0, 132, 255, 0.1);
}

#user-input:disabled {
  opacity: 0.6;
  cursor: not-allowed;
}

.send-btn {
  border: none;
  background-color: var(--user-msg-bg);
  color: white;
  border-radius: 50%;
  width: 50px;
  height: 50px;
  cursor: pointer;
  display: flex;
  justify-content: center;
  align-items: center;
  transition: all 0.2s ease;
}

.send-btn:hover:not(:disabled) {
  background-color: #0073e0;
  transform: scale(1.05);
}

.send-btn:disabled {
  opacity: 0.6;
  cursor: not-allowed;
  transform: none;
}

.send-btn.stop-mode {
  background-color: var(--error-color);
  animation: pulse 1.5s infinite;
}

.send-btn.stop-mode:hover {
  background-color: #c82333;
  transform: scale(1.05);
}

@keyframes pulse {
  0% { opacity: 1; }
  50% { opacity: 0.8; }
  100% { opacity: 1; }
}

.send-btn svg {
  margin-left: 2px;
}

.send-btn.stop-mode svg {
  margin-left: 0;
}

/* Loading indicator */
.loading-indicator {
  position: fixed;
  top: 50%;
  left: 50%;
  transform: translate(-50%, -50%);
  background-color: rgba(0, 0, 0, 0.8);
  color: white;
  padding: 2rem;
  border-radius: var(--border-radius);
  display: flex;
  flex-direction: column;
  align-items: center;
  gap: 1rem;
  z-index: 1000;
}

.spinner {
  width: 40px;
  height: 40px;
  border: 4px solid rgba(255, 255, 255, 0.3);
  border-top: 4px solid white;
  border-radius: 50%;
  animation: spin 1s linear infinite;
}

@keyframes spin {
  0% { transform: rotate(0deg); }
  100% { transform: rotate(360deg); }
}

/* Dashboard Panel Styles */
/* When dashboard is active, chat container takes 20vw */
.app-layout.dashboard-active .chat-container {
  width: 20vw;
  min-width: 300px;
  max-width: none;
}

.dashboard-panel {
  display: none;
  flex-direction: column;
  width: 80vw;
  height: 100%;
  background-color: var(--chat-bg);
  border-radius: var(--border-radius);
  box-shadow: 0 4px 20px rgba(0, 0, 0, 0.15);
  overflow: hidden;
  transition: all 0.3s ease;
}

.dashboard-panel.active {
  display: flex;
}

.dashboard-header {
  padding: 1.5rem;
  border-bottom: 1px solid var(--border-color);
  background-color: var(--header-bg);
  display: flex;
  justify-content: space-between;
  align-items: center;
}

.dashboard-header h2 {
  font-size: 1.3rem;
  font-weight: 600;
  margin: 0;
}

.dashboard-controls {
  display: flex;
  gap: 0.5rem;
}

.dashboard-controls button {
  padding: 0.4rem 0.8rem;
  border: none;
  border-radius: 6px;
  font-size: 0.85rem;
  font-weight: 500;
  cursor: pointer;
  transition: all 0.2s ease;
}

.btn-primary {
  background-color: var(--user-msg-bg);
  color: white;
}

.btn-primary:hover {
  opacity: 0.9;
}

.btn-secondary {
  background-color: var(--border-color);
  color: var(--text-color);
}

.btn-secondary:hover {
  background-color: var(--bot-msg-bg);
}

.dashboard-content {
  flex: 1;
  overflow-y: auto;
  padding: 1rem;
  height: 100%;
  min-height: 0;
}

.dashboard-grid {
  display: grid;
  grid-template-columns: repeat(12, 1fr);
  grid-template-rows: repeat(6, 1fr);
  gap: 1rem;
  height: 100%;
  min-height: 0;
  position: relative;
}

.dashboard-placeholder {
  grid-column: 1 / -1;
  grid-row: 1 / -1;
  display: flex;
  flex-direction: column;
  justify-content: center;
  align-items: center;
  background-color: var(--bot-msg-bg);
  border-radius: 12px;
  padding: 2rem;
  text-align: center;
}

.dashboard-placeholder h3 {
  font-size: 1.2rem;
  margin-bottom: 0.5rem;
  color: var(--text-color);
}

.dashboard-placeholder p {
  color: #666;
  font-size: 0.9rem;
}

.chart-container {
  background-color: var(--chat-bg);
  border: 1px solid var(--border-color);
  border-radius: 12px;
  padding: 1rem;
  box-shadow: 0 2px 8px rgba(0, 0, 0, 0.1);
  display: flex;
  flex-direction: column;
  transition: transform 0.2s ease, box-shadow 0.2s ease;
  min-height: 160px;
  position: relative;
}

.chart-container:hover {
  transform: translateY(-2px);
  box-shadow: 0 4px 16px rgba(0, 0, 0, 0.15);
}

.chart-header {
  display: flex;
  justify-content: space-between;
  align-items: center;
  margin-bottom: 0.75rem;
  padding-bottom: 0.5rem;
  border-bottom: 1px solid var(--border-color);
}

.chart-title {
  font-size: 0.9rem;
  font-weight: 600;
  color: var(--text-color);
  margin: 0;
}

.chart-type {
  font-size: 0.75rem;
  color: #666;
  background-color: var(--bot-msg-bg);
  padding: 0.2rem 0.5rem;
  border-radius: 4px;
}

.chart-canvas-wrapper {
  flex: 1;
  position: relative;
  min-height: 120px;
  height: 100%;
}

.chart-canvas {
  width: 100% !important;
  height: 100% !important;
}

.chart-info {
  margin-top: 0.5rem;
  font-size: 0.75rem;
  color: #666;
  text-align: center;
}

/* Chart grid positioning */
.chart-small { grid-column: span 3; grid-row: span 2; }
.chart-medium { grid-column: span 4; grid-row: span 3; }
.chart-large { grid-column: span 6; grid-row: span 4; }
.chart-wide { grid-column: span 8; grid-row: span 3; }
.chart-tall { grid-column: span 4; grid-row: span 5; }
.chart-full { grid-column: span 12; grid-row: span 4; }

/* Responsive dashboard */
@media (max-width: 1200px) {
  .app-layout {
    flex-direction: column;
    height: auto;
  }
  
  .dashboard-panel {
    width: 100%;
    max-width: none;
    height: 60vh;
  }
  
  .dashboard-grid {
    grid-template-columns: repeat(6, 1fr);
    grid-template-rows: repeat(6, 1fr);
  }
  
  .chart-small { grid-column: span 2; grid-row: span 2; }
  .chart-medium { grid-column: span 3; grid-row: span 2; }
  .chart-large { grid-column: span 4; grid-row: span 3; }
  .chart-wide { grid-column: span 6; grid-row: span 2; }
  .chart-tall { grid-column: span 3; grid-row: span 4; }
  .chart-full { grid-column: span 6; grid-row: span 3; }
}

@media (max-width: 768px) {
  .app-layout {
    padding: 0.5rem;
  }
  
  .dashboard-grid {
    grid-template-columns: repeat(2, 1fr);
    grid-template-rows: auto;
    gap: 0.5rem;
  }
  
  .chart-container {
    grid-column: span 1;
    grid-row: span 1;
  }
  
  .chart-wide, .chart-large, .chart-full {
    grid-column: span 2;
  }
}

/* Loading states */
.dashboard-loading {
  display: flex;
  justify-content: center;
  align-items: center;
  height: 200px;
  color: #666;
}

.dashboard-error {
  background-color: #fee;
  border: 1px solid #fcc;
  color: #c33;
  padding: 1rem;
  border-radius: 8px;
  text-align: center;
  margin: 1rem 0;
}

<<<<<<< HEAD
/* Data Warning Banner */
#data-warning-banner {
  --banner-height: 46px;
  --marquee-duration: 60s; /* slower scroll */
  --pulse-duration: 12s;   /* slower background pulse */
  position: fixed;
  bottom: 0;
  left: 0;
  width: 100%;
  height: var(--banner-height);
  background: linear-gradient(90deg, #ffcc00 0%, #ff9800 50%, #ffcc00 100%);
  background-size: 200% 100%;
  animation: bannerPulse var(--pulse-duration) linear infinite;
  color: #111;
  font-weight: 700;
  font-family: system-ui, Segoe UI, Arial, sans-serif;
  letter-spacing: .5px;
  text-transform: uppercase;
  box-shadow: 0 -2px 6px rgba(0,0,0,0.2);
  border-top: 3px solid #000;
  z-index: 1001; /* Higher than the loading indicator */
  overflow: hidden;
  user-select: none;
}

#data-warning-banner .banner-track {
  position: relative;
  width: 100%;
  height: 100%;
  mask-image: linear-gradient(to right, transparent 0, black 5%, black 95%, transparent 100%);
  -webkit-mask-image: linear-gradient(to right, transparent 0, black 5%, black 95%, transparent 100%);
}

#data-warning-banner .banner-marquee {
  position: absolute;
  top: 50%;
  transform: translateY(-50%);
  white-space: nowrap;
  will-change: transform;
  animation: marqueeScroll var(--marquee-duration) linear infinite;
  padding-left: 100%; /* start from off-screen right */
}

#data-warning-banner .banner-marquee span {
  font-size: 0.85rem;
  display: inline-block;
  padding-right: 4rem;
  color: #000;
  text-shadow: 0 0 3px rgba(255,255,255,0.7);
}

@media (prefers-reduced-motion: reduce) {
  #data-warning-banner .banner-marquee {
    animation: none;
    padding-left: 0;
  }
  #data-warning-banner {
    animation: none;
  }
}

@keyframes marqueeScroll {
  0% { transform: translate(0, -50%); }
  100% { transform: translate(-100%, -50%); }
}

@keyframes bannerPulse {
  0% { background-position: 0 0; }
  50% { background-position: 100% 0; }
  100% { background-position: 0 0; }
=======
.voice-btn {
  border: none;
  background-color: transparent;
  color: var(--text-color);
  border-radius: 50%;
  width: 50px;
  height: 50px;
  cursor: pointer;
  display: flex;
  justify-content: center;
  align-items: center;
  transition: all 0.2s ease;
}

.voice-btn:hover:not(:disabled) {
  background-color: var(--bot-msg-bg);
  transform: scale(1.05);
}

.voice-btn.recording {
  color: var(--error-color);
  animation: pulse 1.5s infinite;
>>>>>>> 2a7a1df3
}<|MERGE_RESOLUTION|>--- conflicted
+++ resolved
@@ -685,7 +685,30 @@
   margin: 1rem 0;
 }
 
-<<<<<<< HEAD
+.voice-btn {
+  border: none;
+  background-color: transparent;
+  color: var(--text-color);
+  border-radius: 50%;
+  width: 50px;
+  height: 50px;
+  cursor: pointer;
+  display: flex;
+  justify-content: center;
+  align-items: center;
+  transition: all 0.2s ease;
+}
+
+.voice-btn:hover:not(:disabled) {
+  background-color: var(--bot-msg-bg);
+  transform: scale(1.05);
+}
+
+.voice-btn.recording {
+  color: var(--error-color);
+  animation: pulse 1.5s infinite;
+}
+
 /* Data Warning Banner */
 #data-warning-banner {
   --banner-height: 46px;
@@ -756,28 +779,4 @@
   0% { background-position: 0 0; }
   50% { background-position: 100% 0; }
   100% { background-position: 0 0; }
-=======
-.voice-btn {
-  border: none;
-  background-color: transparent;
-  color: var(--text-color);
-  border-radius: 50%;
-  width: 50px;
-  height: 50px;
-  cursor: pointer;
-  display: flex;
-  justify-content: center;
-  align-items: center;
-  transition: all 0.2s ease;
-}
-
-.voice-btn:hover:not(:disabled) {
-  background-color: var(--bot-msg-bg);
-  transform: scale(1.05);
-}
-
-.voice-btn.recording {
-  color: var(--error-color);
-  animation: pulse 1.5s infinite;
->>>>>>> 2a7a1df3
 }