--- conflicted
+++ resolved
@@ -74,9 +74,6 @@
             },
             "required": ["layer_name"]
         },
-<<<<<<< HEAD
-        # ... rest of the function declarations ...
-=======
 
         "raster_calculator": {
             "name": "raster_calculator",
@@ -180,5 +177,4 @@
             },
             "required": ["input_raster", "output_raster", "cell_size"]
         }
->>>>>>> e2b952ec
     }